/*
 * synergy -- mouse and keyboard sharing utility
 * Copyright (C) 2012-2016 Symless Ltd.
 * Copyright (C) 2008 Volker Lanz (vl@fidra.de)
 *
 * This package is free software; you can redistribute it and/or
 * modify it under the terms of the GNU General Public License
 * found in the file LICENSE that should have accompanied this file.
 *
 * This package is distributed in the hope that it will be useful,
 * but WITHOUT ANY WARRANTY; without even the implied warranty of
 * MERCHANTABILITY or FITNESS FOR A PARTICULAR PURPOSE.  See the
 * GNU General Public License for more details.
 *
 * You should have received a copy of the GNU General Public License
 * along with this program.  If not, see <http://www.gnu.org/licenses/>.
 */

#include "QSynergyApplication.h"
#include "AppConfig.h"
#include "QUtility.h"

#include <QtCore>
#include <QtNetwork>
#include <QtWidgets/QMessageBox>
#include <QPushButton>

#if defined(Q_OS_WIN)
const char AppConfig::m_SynergysName[] = "synergys.exe";
const char AppConfig::m_SynergycName[] = "synergyc.exe";
const char AppConfig::m_SynergyLogDir[] = "log/";
const char AppConfig::synergyConfigName[] = "synergy.sgc";
#define DEFAULT_PROCESS_MODE Service
#else
const char AppConfig::m_SynergysName[] = "synergys";
const char AppConfig::m_SynergycName[] = "synergyc";
const char AppConfig::m_SynergyLogDir[] = "/var/log/";
const char AppConfig::synergyConfigName[] = "synergy.conf";
#define DEFAULT_PROCESS_MODE Desktop
#endif

const ElevateMode defaultElevateMode = ElevateAsNeeded;

const char* AppConfig::m_SynergySettingsName[] = {
        "screenName",
        "port",
        "interface",
        "logLevel2",
        "logToFile",
        "logFilename",
        "wizardLastRun",
        "language",
        "startedBefore",
        "autoConfig",
        "autoConfigServer",
        "elevateMode",
        "elevateModeEnum",
        "edition",
        "cryptoEnabled",
        "autoHide",
        "serialKey",
        "lastVersion",
        "lastExpiringWarningTime",
        "activationHasRun",
        "minimizeToTray",
        "ActivateEmail",
        "loadFromSystemScope",
        "groupServerChecked",
        "useExternalConfig",
        "configFile",
        "useInternalConfig",
        "groupClientChecked",
        "serverHostname",
};

static const char* logLevelNames[] =
{
    "INFO",
    "DEBUG",
    "DEBUG1",
    "DEBUG2"
};

AppConfig::AppConfig(QSettings* userSettings, QSettings* systemSettings) :
    m_pSettings(nullptr),
    m_pUserSettings(userSettings),
    m_pSystemSettings(systemSettings),
    m_ScreenName(),
    m_Port(24800),
    m_Interface(),
    m_LogLevel(0),
    m_WizardLastRun(0),
    m_ProcessMode(DEFAULT_PROCESS_MODE),
    m_AutoConfig(true),
    m_ElevateMode(defaultElevateMode),
    m_CryptoEnabled(false),
    m_AutoHide(false),
    m_LastExpiringWarningTime(0),
    m_AutoConfigServer(),
    m_MinimizeToTray(false),
    m_SettingModified(false)
{

    //If user setting don't exist but system ones do, load the system settings
    if (!settingsExist(userSettings) && settingsExist(systemSettings))
    {
        m_pSettings = systemSettings;
    } else { // Otherwise just load to user scope
        m_pSettings = userSettings;
    }

    Q_ASSERT(m_pSettings);

    loadSettings();
}

AppConfig::~AppConfig()
{
    saveSettings();
}

const QString &AppConfig::screenName() const { return m_ScreenName; }

int AppConfig::port() const { return m_Port; }

const QString &AppConfig::networkInterface() const { return m_Interface; }

int AppConfig::logLevel() const { return m_LogLevel; }

bool AppConfig::logToFile() const { return m_LogToFile; }

const QString &AppConfig::logFilename() const { return m_LogFilename; }

QString AppConfig::synergyLogDir() const
{
    // by default log to home dir
    return QDir::home().absolutePath() + "/";
}

QString AppConfig::synergyProgramDir() const
{
    // synergy binaries should be in the same dir.
    return QCoreApplication::applicationDirPath() + "/";
}

void AppConfig::persistLogDir()
{
    QDir dir = synergyLogDir();

    // persist the log directory
    if (!dir.exists())
    {
        dir.mkpath(dir.path());
    }
}

const QString AppConfig::logFilenameCmd() const
{
    QString filename = m_LogFilename;
#if defined(Q_OS_WIN)
    // wrap in quotes in case username contains spaces.
    filename = QString("\"%1\"").arg(filename);
#endif
    return filename;
}

QString AppConfig::logLevelText() const
{
    return logLevelNames[logLevel()];
}

ProcessMode AppConfig::processMode() const { return m_ProcessMode; }

bool AppConfig::wizardShouldRun() const { return m_WizardLastRun < kWizardVersion; }

const QString &AppConfig::language() const { return m_Language; }

bool AppConfig::startedBefore() const { return m_StartedBefore; }

bool AppConfig::autoConfig() const {
#ifndef SYNERGY_ENTERPRISE
    return m_AutoConfig;
#else
    // always disable auto config for enterprise edition.
    return false;
#endif
}

QString AppConfig::autoConfigServer() const { return m_AutoConfigServer; }

void AppConfig::loadSettings(bool ignoreSystem)
{
    m_ScreenName        = loadSetting(ScreenName, QHostInfo::localHostName()).toString();
    m_Port              = loadSetting(Port, 24800).toInt();
    m_Interface         = loadSetting(InterfaceSetting).toString();
    m_LogLevel          = loadSetting(LogLevel, 0).toInt();
    m_LogToFile         = loadSetting(LogToFile, false).toBool();
    m_LogFilename       = loadSetting(LogFilename,synergyLogDir() + "synergy.log").toString();
    m_WizardLastRun     = loadSetting(WizardLastRun,0).toInt();
    m_Language          = loadSetting(Language, QLocale::system().name()).toString();
    m_StartedBefore     = loadSetting(StartedBefore, false).toBool();
    m_AutoConfig        = loadSetting(AutoConfig, false).toBool();
    m_AutoConfigServer  = loadSetting(AutoConfigServer,"").toString();

    {   //Scope related code together
        // TODO Investigate why ElevateModeEnum isn't loaded fully
        QVariant elevateMode = loadSetting(ElevateModeEnum);
        if (!elevateMode.isValid()) {
            elevateMode = loadSetting(ElevateModeSetting,
                                           QVariant(static_cast<int>(defaultElevateMode)));
        }
        m_ElevateMode        = static_cast<ElevateMode>(elevateMode.toInt());
    }

    m_Edition                   = static_cast<Edition>(loadSetting(EditionSetting, kUnregistered).toInt());
    m_ActivateEmail             = loadSetting(ActivateEmail, "").toString();
    m_CryptoEnabled             = loadSetting(CryptoEnabled, true).toBool();
    m_AutoHide                  = loadSetting(AutoHide, false).toBool();
    m_Serialkey                 = loadSetting(SerialKey, "").toString().trimmed();
    m_lastVersion               = loadSetting(LastVersion, "Unknown").toString();
    m_LastExpiringWarningTime   = loadSetting(LastExpireWarningTime, 0).toInt();
    m_ActivationHasRun          = loadSetting(ActivationHasRun, false).toBool();
    m_MinimizeToTray            = loadSetting(MinimizeToTray, false).toBool();
    m_LoadFromSystemScope       = loadSetting(LoadSystemSettings, false).toBool();
    m_ServerGroupChecked        = loadSetting(GroupServerCheck, false).toBool();
    m_UseExternalConfig         = loadSetting(UseExternalConfig, false).toBool();
    m_ConfigFile                = loadSetting(ConfigFile, QDir::homePath() + "/" + synergyConfigName).toString();
    m_UseInternalConfig         = loadSetting(UseInternalConfig, false).toBool();
    m_ClientGroupChecked        = loadSetting(GroupClientCheck, true).toBool();
    m_ServerHostname            = loadSetting(ServerHostname).toString();

    //If this is user scope and the user chose switch to global but ignoreSystem is not set.
    if (settings().scope() == QSettings::UserScope &&
        m_LoadFromSystemScope &&
        !ignoreSystem)
    {
        //Switch to global scope and reload settings
        switchToGlobal();
        loadSettings();
    }
}

void AppConfig::saveSettings()
{
    setSetting(ScreenName, m_ScreenName);
    setSetting(Port, m_Port);
    setSetting(InterfaceSetting, m_Interface);
    setSetting(LogLevel, m_LogLevel);
    setSetting(LogToFile, m_LogToFile);
    setSetting(LogFilename, m_LogFilename);
    setSetting(WizardLastRun, kWizardVersion);
    setSetting(Language, m_Language);
    setSetting(StartedBefore, m_StartedBefore);
    setSetting(AutoConfig, m_AutoConfig);
    setSetting(AutoConfigServer, m_AutoConfigServer);
    // Refer to enum ElevateMode declaration for insight in to why this
    // flag is mapped this way
    setSetting(ElevateModeSetting, m_ElevateMode == ElevateAlways);
    setSetting(ElevateModeEnum, static_cast<int>(m_ElevateMode));
    setSetting(EditionSetting, m_Edition);
    setSetting(CryptoEnabled, m_CryptoEnabled);
    setSetting(AutoHide, m_AutoHide);
    setSetting(SerialKey, m_Serialkey);
    setSetting(LastVersion, m_lastVersion);
    setSetting(LastExpireWarningTime, m_LastExpiringWarningTime);
    setSetting(ActivationHasRun, m_ActivationHasRun);
    setSetting(MinimizeToTray, m_MinimizeToTray);
    setSetting(LoadSystemSettings, m_LoadFromSystemScope);
    setSetting(GroupServerCheck, m_ServerGroupChecked);
    setSetting(UseExternalConfig, m_UseExternalConfig);
    setSetting(ConfigFile, m_ConfigFile);
    setSetting(UseInternalConfig, m_UseInternalConfig);
    setSetting(GroupClientCheck, m_ClientGroupChecked);
    setSetting(ServerHostname, m_ServerHostname);

    settings().sync();
    m_SettingModified = false;
}

#ifndef SYNERGY_ENTERPRISE
bool AppConfig::activationHasRun() const
{
    return m_ActivationHasRun;
}

AppConfig& AppConfig::activationHasRun(bool value)
{
    m_ActivationHasRun = value;
    return *this;
}
#endif

QString AppConfig::lastVersion() const
{
    return m_lastVersion;
}

void AppConfig::setLastVersion(const QString& version) {
    setSettingModified(m_lastVersion, version);
}

QSettings &AppConfig::settings() { return *m_pSettings; }

void AppConfig::setScreenName(const QString &s) {
    setSettingModified(m_ScreenName, s);
}

void AppConfig::setPort(int i) {
    setSettingModified(m_Port, i);
}

void AppConfig::setNetworkInterface(const QString &s) {
    setSettingModified(m_Interface, s);
}

void AppConfig::setLogLevel(int i) {
    setSettingModified(m_LogLevel, i);
}

void AppConfig::setLogToFile(bool b) {
    setSettingModified(m_LogToFile, b);
}

void AppConfig::setLogFilename(const QString &s) {
    setSettingModified(m_LogFilename, s);
}

void AppConfig::setWizardHasRun() {
    setSettingModified(m_WizardLastRun, kWizardVersion);
}

void AppConfig::setLanguage(const QString& language) {
    setSettingModified(m_Language, language);
}

void AppConfig::setStartedBefore(bool b) {
    setSettingModified(m_StartedBefore, b);
}

void AppConfig::setElevateMode(ElevateMode em) {
    setSettingModified(m_ElevateMode, em);
}

void AppConfig::setAutoConfig(bool autoConfig)
{
<<<<<<< HEAD
    setSettingModified(m_AutoConfig, autoConfig);
=======
    m_AutoConfig = autoConfig;
    emit zeroConfToggled();
>>>>>>> 8df1c597
}

void AppConfig::setAutoConfigServer(const QString& autoConfigServer)
{
    setSettingModified(m_AutoConfigServer, autoConfigServer);
}

#ifndef SYNERGY_ENTERPRISE
void AppConfig::setEdition(Edition e) {
    setSettingModified(m_Edition, e);
}

Edition AppConfig::edition() const { return m_Edition; }

void AppConfig::setSerialKey(const QString& serial) {
    setSettingModified(m_Serialkey, serial);
}

void AppConfig::clearSerialKey()
{
    m_Serialkey.clear();
}

QString AppConfig::serialKey() { return m_Serialkey; }

int AppConfig::lastExpiringWarningTime() const { return m_LastExpiringWarningTime; }

void AppConfig::setLastExpiringWarningTime(int newValue) {
    setSettingModified(m_LastExpiringWarningTime, newValue);
}
#endif

QString AppConfig::synergysName() const { return m_SynergysName; }

QString AppConfig::synergycName() const { return m_SynergycName; }

ElevateMode AppConfig::elevateMode()
{
    return m_ElevateMode;
}

void AppConfig::setCryptoEnabled(bool newValue) {
    setSettingModified(m_CryptoEnabled, newValue);
    emit sslToggled(m_CryptoEnabled);
}

bool AppConfig::getCryptoEnabled() const {
    return
#ifndef SYNERGY_ENTERPRISE
    (edition() == kPro) &&
#endif
    m_CryptoEnabled;
}

void AppConfig::setAutoHide(bool b) {
    setSettingModified(m_MinimizeToTray, b);
}

bool AppConfig::getAutoHide() { return m_AutoHide; }

void AppConfig::setMinimizeToTray(bool newValue) {
    setSettingModified(m_MinimizeToTray, newValue);
}

bool AppConfig::getMinimizeToTray() { return m_MinimizeToTray; }

bool AppConfig::settingsExist(QSettings* settings) {
    //Use screen name as the test to see if the settings have been saved to this location
    return settings->contains(settingName(ScreenName));
}

QString AppConfig::settingName(AppConfig::Setting name) {
    return m_SynergySettingsName[name];
}

template<typename T>
void AppConfig::setSetting(AppConfig::Setting name, T value) {
    settings().setValue(settingName(name), value);
}

QVariant AppConfig::loadSetting(AppConfig::Setting name, const QVariant& defaultValue) {
    return settings().value(settingName(name), defaultValue);
}

AppConfig::SaveChoice AppConfig::checkGlobalSave() {
    if (isSystemScoped()) {

        QMessageBox query;
        query.setWindowTitle(tr("Save global settings."));
        query.setText(tr("This will overwrite the settings of anybody else that uses this computer."));

        query.addButton(QMessageBox::Save);
        const auto* pBtnCancel    =  query.addButton(QMessageBox::Cancel);
        const auto* pBtnSaveLocal =  query.addButton(tr("Save to user"), QMessageBox::ActionRole);

        query.setDefaultButton(QMessageBox::Cancel);

        query.exec();

        if(query.clickedButton() == pBtnSaveLocal)
        {
            return SaveToUser;
        }
        else if(query.clickedButton() == pBtnCancel)
        {
            return Cancel;
        }
    }
    return Save;
}

void AppConfig::switchToGlobal(bool global) {
    m_settings_lock.lock();
    if (global)
    {
        m_pSettings = m_pSystemSettings;
    }
    else
    {
        m_pSettings = m_pUserSettings;
    }
    m_settings_lock.unlock();
}

void AppConfig::setLoadFromSystemScope(bool value) {
    if (value && !isSystemScoped())
    {
        m_LoadFromSystemScope = value;
        saveSettings();     //Save user prefs
        switchToGlobal();   //Switch the the System Scope
        loadSettings();     //Load the settings.
    }
    else if (!value && isSystemScoped())
    {
        switchToGlobal(false);      // Switch to UserScope
        loadSettings(true);    // Load user settings ignoring System scope setting
        m_LoadFromSystemScope = value;     // Set the user pref
        saveSettings();                    // Save user prefs
    }
}

bool AppConfig::isSystemScoped() const {
    return m_pSettings->scope() == QSettings::SystemScope;
}

bool AppConfig::unsavedChanges() {
    return m_SettingModified;
}

bool AppConfig::getServerGroupChecked() const {
    return m_ServerGroupChecked;
}

bool AppConfig::getUseExternalConfig() const {
    return m_UseExternalConfig;
}

QString AppConfig::getConfigFile() const {
    return m_ConfigFile;
}

bool AppConfig::getUseInternalConfig() const {
    return m_UseInternalConfig;
}

bool AppConfig::getClientGroupChecked() const {
    return m_ClientGroupChecked;
}

QString AppConfig::getServerHostname() const {
    return m_ServerHostname;
}

void AppConfig::setServerGroupChecked(bool newValue) {
    setSettingModified(m_ServerGroupChecked, newValue);
}

void AppConfig::setUseExternalConfig(bool newValue) {
    setSettingModified(m_UseExternalConfig, newValue);
}

void AppConfig::setConfigFile(const QString& newValue) {
    setSettingModified(m_ConfigFile, newValue);
}

void AppConfig::setUseInternalConfig(bool newValue) {
    setSettingModified(m_UseInternalConfig, newValue);
}

void AppConfig::setClientGroupChecked(bool newValue) {
    setSettingModified(m_ClientGroupChecked, newValue);
}

void AppConfig::setServerHostname(const QString& newValue) {
    setSettingModified(m_ServerHostname, newValue);
}

template<typename T>
void AppConfig::setSettingModified(T &variable, const T& newValue) {
    if (variable != newValue)
    {
        variable = newValue;
        m_SettingModified = true;
    }
}
<|MERGE_RESOLUTION|>--- conflicted
+++ resolved
@@ -343,12 +343,8 @@
 
 void AppConfig::setAutoConfig(bool autoConfig)
 {
-<<<<<<< HEAD
     setSettingModified(m_AutoConfig, autoConfig);
-=======
-    m_AutoConfig = autoConfig;
     emit zeroConfToggled();
->>>>>>> 8df1c597
 }
 
 void AppConfig::setAutoConfigServer(const QString& autoConfigServer)
