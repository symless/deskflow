--- conflicted
+++ resolved
@@ -50,13 +50,10 @@
         void on_m_pButtonEditAction_clicked();
         void on_m_pButtonRemoveAction_clicked();
         void on_m_pCheckBoxEnableClipboard_stateChanged(int state);
-<<<<<<< HEAD
         void on_m_pButtonAddComputer_clicked();
         void onScreenRemoved();
-=======
         void on_m_pCheckBoxUseExternalConfig_toggled(bool checked = false);
         bool on_m_pButtonBrowseConfigFile_clicked();
->>>>>>> fd81fef7
 
     protected:
         ServerConfig& serverConfig() { return m_ServerConfig; }
