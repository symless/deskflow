--- conflicted
+++ resolved
@@ -1,4 +1,3 @@
-<<<<<<< HEAD
 1.7.0
 =====
 Enhancement #4313 - SSL encrypted secure connection
@@ -7,7 +6,7 @@
 Enhancement #4397 - Modernize Mac build script (deployment and signing)
 Enhancement #4398 - Remove obsolete Mac database cleaner
 Enhancement #4337 - Remove IStreamFilterFactory dead code
-=======
+
 1.6.3
 =====
 Bug #4349 - Mouse click does not always bring window to front
@@ -15,7 +14,6 @@
 Bug #4464 - Code signing verify failure not reported on Mac build
 Bug #4465 - Binary (syntool) is not code signed on Windows
 Enhancement #4455 - Replace version with branch name in package filename
->>>>>>> 9706252f
 
 1.6.2
 =====
